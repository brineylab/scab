#!/usr/bin/env python
# filename: lineage.py


#
# Copyright (c) 2021 Bryan Briney
# License: The MIT license (http://opensource.org/licenses/MIT)
#
# Permission is hereby granted, free of charge, to any person obtaining a copy of this software
# and associated documentation files (the "Software"), to deal in the Software without restriction,
# including without limitation the rights to use, copy, modify, merge, publish, distribute,
# sublicense, and/or sell copies of the Software, and to permit persons to whom the Software is
# furnished to do so, subject to the following conditions:
#
# The above copyright notice and this permission notice shall be included in all copies or
# substantial portions of the Software.
#
# THE SOFTWARE IS PROVIDED "AS IS", WITHOUT WARRANTY OF ANY KIND, EXPRESS OR IMPLIED, INCLUDING
# BUT NOT LIMITED TO THE WARRANTIES OF MERCHANTABILITY, FITNESS FOR A PARTICULAR PURPOSE AND
# NONINFRINGEMENT. IN NO EVENT SHALL THE AUTHORS OR COPYRIGHT HOLDERS BE LIABLE FOR ANY CLAIM,
# DAMAGES OR OTHER LIABILITY, WHETHER IN AN ACTION OF CONTRACT, TORT OR OTHERWISE, ARISING FROM,
# OUT OF OR IN CONNECTION WITH THE SOFTWARE OR THE USE OR OTHER DEALINGS IN THE SOFTWARE.
#


import copy
from collections import Counter
from typing import Optional

import abutils
import numpy as np
import pandas as pd
import prettytable as pt
<<<<<<< HEAD
from abstar.annotation.germline import get_germline
from abstar.annotation.regions import (
=======
from abstar.core.germline import get_imgt_germlines
from abstar.utils.regions import (
>>>>>>> fc951ef1
    IMGT_REGION_END_POSITIONS_AA,
    IMGT_REGION_START_POSITIONS_AA,
)
from natsort import natsorted


class Lineage:
    """
    docstring for Lineage
    """

    def __init__(self, adata, name=None):
        self.adata = adata.copy()
        self.obs = self.adata.obs
        self._name = name

    def __iter__(self):
        for bcr in self.bcrs:
            yield bcr

    @property
    def name(self):
        if self._name is None:
            if "bcr_lineage" in self.adata.obs:
                self._name = self.adata.obs.bcr_lineage.value_counts().index[0]
            elif "lineage" in self.adata.obs:
                try:
                    self._name = self.adata.obs.lineage.value_counts().index[0]
                except IndexError:
                    pass
        return self._name

    @name.setter
    def name(self, name):
        self._name = name

    @property
    def size(self):
        return self.adata.shape[0]

    @property
    def bcrs(self):
        return self.adata.obs.bcr

    @property
    def pairs(self):
        return [b for b in self.bcrs if b.is_pair]

    @property
    def heavies(self):
        return [b.heavy for b in self.bcrs if b.heavy is not None]

    @property
    def lights(self):
        return [b.light for b in self.bcrs if b.light is not None]

    def summarize(
        self,
        agbcs=None,
        specificities=None,
        extra_blocks=None,
        dot_alignment=True,
        in_color=True,
        pairs_only=False,
        padding_width=2,
    ):
        if isinstance(extra_blocks, str):
            extra_blocks = [
                extra_blocks,
            ]
        return LineageSummary(
            self,
            agbcs=agbcs,
            specificities=specificities,
            extra_blocks=extra_blocks,
            dot_alignment=dot_alignment,
            in_color=in_color,
            pairs_only=pairs_only,
            padding_width=padding_width,
        )


class LineageAssignment:
    """
    docstring for LineageAssignment
    """

    def __init__(
        self,
        pair: abutils.Pair,
        assignment_dict: dict,
    ):
        self.pair = pair
        self.assignment_dict = assignment_dict
        self.all_lineages = list(assignment_dict.values())

    def __eq__(self, lineage_name: str) -> bool:
        return lineage_name in self.all_lineages

    def get(self, lineage_name: str) -> Optional[abutils.Pair]:
        """
        Gets the ``Pair`` that was assigned to a lineage. Note that if
        the original ``Pair`` object contained multiple heavy chains,
        a modified ``Pair`` is returned containing all light chains from the
        original ``Pair`` but only the heavy chain assigned to the lineage.

        Parameters
        ----------
        lineage_name : str
            Lineage name. Required

        Returns
        -------
        abutils.Pair
            A ``Pair`` that was assigned to the specified lineage. Note that if
            the original ``Pair`` object contained multiple heavy chains,
            a modified ``Pair`` is returned containing all light chains from the
            original ``Pair`` but only the heavy chain assigned to the lineage.
        """
        if lineage_name not in self.all_lineages:
            return None
        lookup = {v: k for k, v in self.assignment_dict.items()}
        identifier = lookup[lineage_name]
        i = int(identifier.split("__")[-1])
        p = copy.deepcopy(self.pair)
        p.heavy = p.heavies[i]
        p.heavies = [p.heavy]
        return p


class LineageSummary:
    """
    docstring for LineageSummary
    """

    def __init__(
        self,
        lineage,
        agbcs=None,
        specificities=None,
        extra_blocks=None,
        dot_alignment=True,
        in_color=True,
        pairs_only=False,
        padding_width=1,
    ):
        self.lineage = lineage
        self.name = lineage.name
        self.adata = lineage.adata
        self.obs = lineage.obs
        self.bcrs = lineage.bcrs
        self.agbcs = agbcs
        self.specificities = specificities
        self.extra_blocks = extra_blocks if extra_blocks is not None else []
        self.dot_alignment = dot_alignment
        self.in_color = in_color
        self.pairs_only = pairs_only
        self.padding_width = padding_width

        self.COLOR_PREFIX = {
            "yellow": "\033[93m",
            "green": "\033[92m",
            "red": "\033[91m",
            "blue": "\033[94m",
            "pink": "\033[95m",
            "black": "\033[90m",
        }

        self.REGION_COLORS = {
            "cdr1": "red",
            "cdr2": "yellow",
            "junction_v": "green",
            "junction_j": "blue",
            "junction": "black",
        }

    def __repr__(self):
        return self._assemble_summary()

    def __str__(self):
        s = self._assemble_summary()
        return s.get_string()

    def show(self, in_color=None):
        s = self._assemble_summary(in_color=in_color)
        print(s)

    def to_string(self, in_color=False):
        s = self._assemble_summary(in_color=in_color)
        return s.get_string()

    def _assemble_summary(self, in_color=None):
        in_color = in_color if in_color is not None else self.in_color
        # group identical AA sequences
        identical_dict = {}
        for bcr in self.bcrs:
            aa = ""
            if bcr.heavy is not None:
                aa += bcr.heavy["sequence_aa"]
            if bcr.light is not None:
                aa += bcr.light["sequence_aa"]
            if aa not in identical_dict:
                identical_dict[aa] = []
            identical_dict[aa].append(bcr)
        identical_groups = sorted(
            identical_dict.values(), key=lambda x: len(x), reverse=True
        )
        h_standards = [ig[0].heavy for ig in identical_groups]
        l_standards = [ig[0].light for ig in identical_groups]

        x = pt.PrettyTable()
        # frequencies block
        freq_block = self._frequencies_block(identical_groups)
        x.add_column("frequencies", ["", freq_block], align="r")

        # specificities_block
        if self.specificities is not None:
            spec_block = self._specificities_block(identical_groups)
            x.add_column("specificities", ["", spec_block], align="r")

        # AgBCs block
        if self.agbcs is not None:
            agbc_block = self._agbc_block(identical_groups)
            x.add_column("agbcs", ["", agbc_block], align="r")

        # extra blocks
        for xblock in self.extra_blocks:
            extra_block = self._extra_block(xblock, identical_groups)
            x.add_column(xblock, ["", extra_block], align="r")

        # HC and LC blocks
        hgene_block = self._germline_block(self.lineage.heavies)
        hcdr_block = self._cdr_alignment_block(h_standards, color=in_color)
        x.add_column("heavy", [hgene_block, hcdr_block], align="l")

        lgene_block = self._germline_block(self.lineage.lights)
        lcdr_block = self._cdr_alignment_block(l_standards, color=in_color)
        x.add_column("light", [lgene_block, lcdr_block], align="l")

        # style
        x.set_style(pt.DEFAULT)
        # x.set_style(pt.MARKDOWN)
        # x.set_style(pt.PLAIN_COLUMNS)
        x.header = False
        x.hrules = pt.ALL
        x.left_padding_width = self.padding_width
        x.right_padding_width = self.padding_width
        x.title = self.name
        return x

    def _frequencies_block(self, identical_groups):
        # id column
        ids = ["", "all"] + [f"{i}" for i in range(len(identical_groups))]
        # sequence count
        n_seqs = ["n", len(self.bcrs)] + [len(ig) for ig in identical_groups]
        # isotypes
        isotypes = natsorted(set([h["isotype"] for h in self.lineage.heavies]))
        isotype_dict = {}
        for i in isotypes:
            isotype_dict[i] = []
            for ig in identical_groups:
                heavies = [b.heavy for b in ig if b is not None]
                isotype_dict[i].append(sum([h["isotype"] == i for h in heavies]))
            isotype_dict[i] = [i, sum(isotype_dict[i])] + isotype_dict[i]
        # build the block
        x = pt.PrettyTable()
        x.add_column("ids", ids)
        x.add_column("n_seqs", n_seqs)
        for i in isotypes:
            x.add_column(i, isotype_dict[i])
        x.set_style(pt.PLAIN_COLUMNS)
        x.header = False
        x.left_padding_width = 0
        x.right_padding_width = self.padding_width
        x.align = "r"
        table_string = x.get_string()
        unpadded = "\n".join([l.strip() for l in table_string.split("\n")])
        return unpadded

    def _specificities_block(self, identical_groups):
        specificities_dict = {}
        for s in self.specificities:
            counts = []
            for ig in identical_groups:
                names = [b.name for b in ig]
                positives = sum(self.obs[f"is_{s}"][names])
                counts.append(positives)
            specificities_dict[s] = [s, sum(counts)] + counts
        # build the block
        x = pt.PrettyTable()
        for s in self.specificities:
            x.add_column(s, specificities_dict[s])
        x.set_style(pt.PLAIN_COLUMNS)
        x.header = False
        x.left_padding_width = 0
        x.right_padding_width = self.padding_width
        x.align = "r"
        table_string = x.get_string()
        unpadded = "\n".join([l.strip() for l in table_string.split("\n")])
        return unpadded

    def _agbc_block(self, identical_groups):
        agbc_dict = {}
        for a in self.agbcs:
            vals = []
            for ig in identical_groups:
                names = [b.name for b in ig]
                mean = np.mean(self.obs[f"{a}"][names])
                std = np.std(self.obs[f"{a}"][names])
                vals.append(f"{mean:.1f} ({std:.1f})")
            agbc_dict[a] = [a, ""] + vals
        # build the block
        x = pt.PrettyTable()
        for a in self.agbcs:
            x.add_column(a, agbc_dict[a])
        x.set_style(pt.PLAIN_COLUMNS)
        x.header = False
        x.left_padding_width = 0
        x.right_padding_width = self.padding_width
        x.align = "r"
        table_string = x.get_string()
        unpadded = "\n".join([l.strip() for l in table_string.split("\n")])
        return unpadded

    def _extra_block(self, column, identical_groups):
        categories = natsorted(self.adata.obs[column].unique())
        extra_dict = {}
        for c in categories:
            extra_dict[c] = []
            for ig in identical_groups:
                names = [b.name for b in ig]
                _adata = self.adata[names]
                extra_dict[c].append(_adata[_adata.obs[column] == c].shape[0])
            extra_dict[c] = [c, sum(extra_dict[c])] + extra_dict[c]
        # build the block
        x = pt.PrettyTable()
        for c in categories:
            x.add_column(c, extra_dict[c])
        x.set_style(pt.PLAIN_COLUMNS)
        x.header = False
        x.left_padding_width = 0
        x.right_padding_width = self.padding_width
        x.align = "r"
        table_string = x.get_string()
        unpadded = "\n".join([l.strip() for l in table_string.split("\n")])
        return unpadded

    def _germline_block(self, sequences):
        block_strings = []
        # chain
        sequences = [s for s in sequences if s is not None]
        if all([s["locus"] == "IGH" for s in sequences]):
            chain = "HEAVY CHAIN\n"
        else:
            chain = "LIGHT CHAIN\n"
        # germline genes and CDR3 length
        v_call = Counter([s["v_call"] for s in sequences]).most_common(1)[0][0]
        if any([s["d_call"] for s in sequences]):
            d_call = Counter(
                [s["d_call"] for s in sequences if s["d_call"]]
            ).most_common(1)[0][0]
            dcount = len(list(set([s["d_call"] for s in sequences])))
            if len(list(set([s["d_call"] for s in sequences]))) > 1:
                d_call = f"{d_call}{'.' * (dcount-1)}"
        else:
            d_call = None
        j_call = Counter([s["j_call"] for s in sequences]).most_common(1)[0][0]
        cdr3_length = Counter([s["cdr3_length"] for s in sequences]).most_common(1)[0][
            0
        ]
        if d_call is not None:
            block_strings.append(
                f"{chain}{v_call} | {d_call} | {j_call} | {cdr3_length}"
            )
        else:
            block_strings.append(f"{chain}{v_call} | {j_call} | {cdr3_length}")
        # identities
        ident_string = "mutation: "
        # nt_mut_counts = [int(s['v_mutation_count']) for s in sequences]
        # min_nt = np.min(nt_mut_counts)
        # max_nt = np.max(nt_mut_counts)
        # if min_nt == max_nt:
        #     ident_string += f'{min_nt}nt'
        # else:
        #     ident_string += f'{min_nt}-{max_nt}nt'
        # ident_string += ' | mutations | '
        nt_identities = [100.0 * (1 - float(s["v_identity"])) for s in sequences]
        # mean_nt = round(np.mean(nt_identities), 1)
        min_nt = round(np.min(nt_identities), 1)
        max_nt = round(np.max(nt_identities), 1)
        if f"{min_nt:.0f}" == f"{max_nt:.0f}":
            # ident_string += f"nt: {min_nt:.0f}%"
            ident_string += f"{min_nt:.0f}% nt"
        else:
            # ident_string += f"nt: {min_nt:.0f}-{max_nt:.0f}%"
            ident_string += f"{min_nt:.0f}-{max_nt:.0f}% nt"
        # aa_mut_counts = [int(s['v_mutation_count_aa']) for s in sequences]
        # min_aa = np.min(aa_mut_counts)
        # max_aa = np.max(aa_mut_counts)
        # if min_aa == max_aa:
        #     ident_string += f'{min_aa}aa'
        # else:
        #     ident_string += f'{min_aa}-{max_aa}aa'
        aa_identities = [100.0 * (1 - float(s["v_identity_aa"])) for s in sequences]
        mean_aa = round(np.mean(aa_identities), 1)
        min_aa = round(np.min(aa_identities), 1)
        max_aa = round(np.max(aa_identities), 1)
        # ident_string += ' | muts | '
        ident_string += " | "
        if f"{min_aa:.0f}" == f"{max_aa:.0f}":
            # ident_string += f"aa: {min_aa:.0f}%"
            ident_string += f"{min_aa:.0f}% aa"
        else:
            # ident_string += f"aa: {min_aa:.0f}-{max_aa:.0f}%"
            ident_string += f"{min_aa:.0f}-{max_aa:.0f}% aa"
        block_strings.append(ident_string)
        # multiple seqeunces for a single chain
        if chain.startswith("H"):
            multiples = sum([len(b.heavies) > 1 for b in self.lineage.bcrs])
            block_strings.append(f"multiple heavies: {multiples}")
        else:
            multiples = sum([len(b.lights) > 1 for b in self.lineage.bcrs])
            block_strings.append(f"multiple lights: {multiples}")

        return "\n".join(block_strings)

    def _cdr_alignment_block(self, sequences, dot_alignment=True, color=True):
        aln_data = []
        # get a representative sequence for parsing junction germline info
        notnone_sequences = [s for s in sequences if s is not None]
        ref = notnone_sequences[0]
        # get region positions for germline
        cdr1_start = IMGT_REGION_START_POSITIONS_AA["CDR1"] - 1
        cdr1_end = IMGT_REGION_END_POSITIONS_AA["CDR1"]
        cdr2_start = IMGT_REGION_START_POSITIONS_AA["CDR2"] - 1
        cdr2_end = IMGT_REGION_END_POSITIONS_AA["CDR2"]
        # junction_start = IMGT_REGION_END_POSITIONS_AA['FR3'] - 1
        # junction_end = IMGT_REGION_START_POSITIONS_AA['FR4']
        # get data for germline line
        d = {"name": "germ", "order": 0}
        dbname = Counter(
            [s["germline_database"] for s in notnone_sequences]
        ).most_common(1)[0][0]
        v_gene = Counter([s["v_call"] for s in notnone_sequences]).most_common(1)[0][0]
        j_gene = Counter([s["j_call"] for s in notnone_sequences]).most_common(1)[0][0]
        try:
            v_germ = get_germline(
                germline_gene=v_gene, germdb_name=dbname, exact_match=True
            )
        except ValueError:
            print(f"No germline found for {v_gene} in {dbname}")
            print(
                "This may be due to a version mismatch between the database used for sequence annotation and the current abstar database."
            )
            print(
                "Try re-annotating the sequences with abstar's current germline database."
            )
            raise
        # v_germ = get_imgt_germlines(dbname, "V", gene=v_gene)
        # j_germ = get_imgt_germlines(dbname, 'J', gene=j_gene)
        junction_v = ref["junction_germ_v_aa"]
        junction_j = ref["junction_germ_j_aa"]
        junction_x = "X" * (len(ref["junction_aa"]) - len(junction_v) - len(junction_j))
        d["cdr1"] = v_germ.gapped_aa_sequence[cdr1_start:cdr1_end].replace(".", "")
        d["cdr2"] = v_germ.gapped_aa_sequence[cdr2_start:cdr2_end].replace(".", "")
        d["junction"] = junction_v + junction_x + junction_j
        aln_data.append(d)
        # get data for each sequence line
        for i, seq in enumerate(sequences, 1):
            d = {"name": i, "order": i}
            for region in ["cdr1", "cdr2", "junction"]:
                if seq is not None:
                    d[region] = seq[f"{region}_aa"]
                else:
                    d[region] = "X"
            aln_data.append(d)
        # make a dataframe
        df = pd.DataFrame(aln_data).sort_values(by="order")
        # do the alignments
        names = df["name"]
        for region in ["cdr1", "cdr2", "junction"]:
            aln_seqs = [abutils.Sequence(s, id=n) for s, n in zip(df[region], names)]
            aln = abutils.tl.muscle(aln_seqs)
            # aln_dict = {rec.id: str(rec.seq) for rec in aln}
            aln_dict = {}
            for rec in aln:
                if not str(rec.sequence).replace("-", "").replace("X", ""):
                    aln_dict[rec.id] = " " * len(str(rec.sequence))
                else:
                    aln_dict[rec.id] = str(rec.sequence)
                # if not str(rec.seq).replace("-", "").replace("X", ""):
                #     aln_dict[rec.id] = " " * len(str(rec.seq))
                # else:
                #     aln_dict[rec.id] = str(rec.seq)
            df[f"{region}_aligned"] = [aln_dict[str(n)] for n in names]
        # make a dot alignment
        for region in ["cdr1", "cdr2"]:
            dot_alns = []
            dot_ref = df[f"{region}_aligned"][0]
            dot_alns.append(dot_ref)
            for name, reg in zip(df["name"], df[f"{region}_aligned"]):
                if name == "germ":
                    continue
                dot_aln = ""
                for r1, r2 in zip(dot_ref, reg):
                    if r1 == r2 == "-":
                        dot_aln += "-"
                    elif r1 == r2:
                        dot_aln += "."
                    else:
                        dot_aln += r2
                # dot_aln = ''.join(['.' if r1 == r2 else r2 for r1, r2 in zip(dot_ref, reg)])
                dot_alns.append(dot_aln)
            df[f"{region}_dot_aligned"] = dot_alns
        df["junction_dot_aligned"] = df["junction_aligned"]
        # make the block
        block_data = []
        header = []
        sep = " " * self.padding_width
        regions = ["cdr1", "cdr2", "junction"]
        is_dot = "_dot" if dot_alignment else ""
        for _, row in df.iterrows():
            d = []
            if row["name"] == "germ":
                for region in regions:
                    c = self.COLOR_PREFIX[self.REGION_COLORS[region]] if color else ""
                    r = row[f"{region}{is_dot}_aligned"]
                    if region == "junction":
                        vc = (
                            self.COLOR_PREFIX[self.REGION_COLORS["junction_v"]]
                            if color
                            else ""
                        )
                        jc = (
                            self.COLOR_PREFIX[self.REGION_COLORS["junction_j"]]
                            if color
                            else ""
                        )
                        r = r.replace("X", ".")
                        v = r.split(".")[0]
                        j = r.split(".")[-1]
                        n = "." * (len(r) - len(v) - len(j))
                        r = f"{vc}{v}{c}{n}{jc}{j}{c}"
                        # build the junction header
                        vheader = "v"
                        vheader += "-" * (len(v) - 1)
                        # vheader += '>'
                        vheader = vheader[: len(v)]
                        # jheader = '<'
                        jheader = "-" * (len(j) - 1)
                        jheader += "j"
                        jheader = jheader[-len(j) :]
                        header.append(f"{vheader}{' ' * len(n)}{jheader}")
                    else:
                        rname = region if len(region) <= len(r) else region[-1:]
                        h_dashes = max((len(r) - len(rname)) / 2, 0)
                        prefix_dashes = "-" * int(np.floor(h_dashes))
                        suffix_dashes = "-" * int(np.ceil(h_dashes))
                        header.append(f"{prefix_dashes}{rname}{suffix_dashes}")
                        r = f"{c}{r}"
                    d.append(r)
            else:
                d.extend([row[f"{region}{is_dot}_aligned"] for region in regions])
            block_data.append([str(_d) for _d in d])
        # assemble the alignment table
        x = pt.PrettyTable()
        for bd in [header] + block_data:
            x.add_row(bd)
        x.set_style(pt.PLAIN_COLUMNS)
        x.header = False
        x.left_padding_width = self.padding_width
        x.right_padding_width = self.padding_width
        table_string = x.get_string()
        unpadded = "\n".join([l.strip() for l in table_string.split("\n")])
        return unpadded<|MERGE_RESOLUTION|>--- conflicted
+++ resolved
@@ -31,13 +31,9 @@
 import numpy as np
 import pandas as pd
 import prettytable as pt
-<<<<<<< HEAD
+
 from abstar.annotation.germline import get_germline
 from abstar.annotation.regions import (
-=======
-from abstar.core.germline import get_imgt_germlines
-from abstar.utils.regions import (
->>>>>>> fc951ef1
     IMGT_REGION_END_POSITIONS_AA,
     IMGT_REGION_START_POSITIONS_AA,
 )
